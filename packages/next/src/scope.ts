import {
  isLazyExecutor,
  isReactiveExecutor,
  isStaticExecutor,
  isMainExecutor,
  isExecutor,
  isPreset,
} from "./executor";
import {
  Core,
  Extension,
  ExecutorResolutionError,
  FactoryExecutionError,
  DependencyResolutionError,
  ErrorContext,
  executorSymbol,
  type Flow,
} from "./types";
import { type Tag } from "./tag-types";
import { Promised } from "./promises";
import * as errors from "./errors";
import { flow as flowApi, FlowContext, flowMeta, flowDefinitionMeta, wrapWithExtensions } from "./flow";
import { validate } from "./ssch";

type ExecutorState = {
  accessor: Core.Accessor<unknown>;
  value?: Core.ResolveState<unknown>;
  cleanups?: Set<Core.Cleanup>;
  onUpdateCallbacks?: Set<OnUpdateFn>;
  onUpdateExecutors?: Set<UE>;
  onErrors?: Set<Core.ErrorCallback<unknown>>;
  resolutionChain?: Set<UE>;
  resolutionDepth?: number;
  updateQueue?: Promise<void>;
};

type CacheEntry = ExecutorState;

type UE = Core.Executor<unknown>;
type OnUpdateFn = (accessor: Core.Accessor<unknown>) => void | Promise<void>;

interface ReplacerResult {
  factory: Core.NoDependencyFn<unknown> | Core.DependentFn<unknown, unknown>;
  dependencies:
    | undefined
    | Core.UExecutor
    | Core.UExecutor[]
    | Record<string, Core.UExecutor>;
  immediateValue?: unknown;
}

class AccessorImpl implements Core.Accessor<unknown> {
  public tags: import("./tag-types").Tag.Tagged[] | undefined;
  private scope: BaseScope;
  private requestor: UE;
  private currentPromise: Promise<unknown> | null = null;
  private currentPromised: Promised<unknown> | null = null;
  public resolve: (force?: boolean) => Promised<unknown>;

  constructor(
    scope: BaseScope,
    requestor: UE,
    tags: import("./tag-types").Tag.Tagged[] | undefined
  ) {
    this.scope = scope;
    this.requestor = requestor;
    this.tags = tags;

    this.resolve = this.createResolveFunction();

    const state = this.scope["getOrCreateState"](requestor);
    if (!state.accessor) {
      state.accessor = this;
    }
  }

  private async resolveCore(): Promise<unknown> {
    const { factory, dependencies, immediateValue } = this.processReplacer();

    if (immediateValue !== undefined) {
      await new Promise<void>((resolve) => queueMicrotask(resolve));

      const state = this.scope["getOrCreateState"](this.requestor);
      state.accessor = this;
      state.value = {
        kind: "resolved",
        value: immediateValue,
        promised: Promised.create(Promise.resolve(immediateValue)),
      };

      return immediateValue;
    }

    const controller = this.createController();

    const resolvedDependencies = await this.scope["~resolveDependencies"](
      dependencies,
      this.requestor
    );

    const result = await this.executeFactory(
      factory,
      resolvedDependencies,
      controller
    );

    const processedResult = await this.processChangeEvents(result);

    const state = this.scope["getOrCreateState"](this.requestor);
    state.accessor = this;
    state.value = {
      kind: "resolved",
      value: processedResult,
      promised: Promised.create(Promise.resolve(processedResult)),
    };

    this.scope["~removeFromResolutionChain"](this.requestor);
    this.currentPromise = null;
    this.currentPromised = null;

    return processedResult;
  }

  private async resolveWithErrorHandling(): Promise<unknown> {
    try {
      return await this.resolveCore();
    } catch (error) {
      const { enhancedError, errorContext, originalError } =
        this.enhanceResolutionError(error);

      const state = this.scope["getOrCreateState"](this.requestor);
      state.accessor = this;
      state.value = {
        kind: "rejected",
        error: originalError,
        context: errorContext,
        enhancedError: enhancedError,
      };

      this.scope["~removeFromResolutionChain"](this.requestor);
      this.scope["~triggerError"](enhancedError, this.requestor);
      this.currentPromise = null;
      this.currentPromised = null;

      throw enhancedError;
    }
  }

  private createResolveFunction() {
    return (force: boolean = false): Promised<unknown> => {
      this.scope["~ensureNotDisposed"]();

      const entry = this.scope["cache"].get(this.requestor);
      const cached = entry?.value;

      if (cached && !force) {
        return this.handleCachedState(cached);
      }

      if (this.currentPromise && !force) {
        if (!this.currentPromised) {
          this.currentPromised = Promised.create(this.currentPromise);
        }
        return this.currentPromised;
      }

      this.scope["~addToResolutionChain"](this.requestor, this.requestor);

      this.currentPromise = this.resolveWithErrorHandling();

      const state = this.scope["getOrCreateState"](this.requestor);
      state.accessor = this;
      state.value = { kind: "pending", promise: this.currentPromise };

      this.currentPromised = Promised.create(this.currentPromise);
      return this.currentPromised;
    };
  }

  private handleCachedState(
    cached: Core.ResolveState<unknown>
  ): Promised<unknown> | never {
    if (cached.kind === "resolved") {
      return cached.promised;
    }

    if (cached.kind === "rejected") {
      throw cached.error;
    }

    if (!this.currentPromised) {
      this.currentPromised = Promised.create(cached.promise);
    }
    return this.currentPromised;
  }

  private processReplacer(): ReplacerResult {
    const replacer = this.scope["initialValues"].find(
      (item) => item.executor === this.requestor
    );

    if (!replacer) {
      return {
        factory: this.requestor.factory!,
        dependencies: this.requestor.dependencies,
      };
    }

    const value = replacer.value;

    if (!isExecutor(value)) {
      return {
        factory: this.requestor.factory!,
        dependencies: this.requestor.dependencies,
        immediateValue: value,
      };
    }

    return {
      factory: value.factory!,
      dependencies: value.dependencies,
    };
  }

  private async executeFactory(
    factory: Core.NoDependencyFn<unknown> | Core.DependentFn<unknown, unknown>,
    resolvedDependencies: unknown,
    controller: Core.Controller
  ): Promise<unknown> {
    try {
      const factoryResult =
        factory.length >= 2
          ? (factory as Core.DependentFn<unknown, unknown>)(
              resolvedDependencies,
              controller
            )
          : (factory as Core.NoDependencyFn<unknown>)(controller);

      if (factoryResult instanceof Promise) {
        try {
          return await factoryResult;
        } catch (asyncError) {
          const executorName = errors.getExecutorName(this.requestor);
          const dependencyChain = [executorName];

          throw errors.createFactoryError(
            errors.codes.FACTORY_ASYNC_ERROR,
            executorName,
            dependencyChain,
            asyncError,
            {
              dependenciesResolved: resolvedDependencies !== undefined,
              factoryType: typeof factory,
              isAsyncFactory: true,
            }
          );
        }
      }

      return factoryResult;
    } catch (syncError) {
      const executorName = errors.getExecutorName(this.requestor);
      const dependencyChain = [executorName];

      throw errors.createFactoryError(
        errors.codes.FACTORY_THREW_ERROR,
        executorName,
        dependencyChain,
        syncError,
        {
          dependenciesResolved: resolvedDependencies !== undefined,
          factoryType: typeof factory,
          isAsyncFactory: false,
        }
      );
    }
  }

  private async processChangeEvents(result: unknown): Promise<unknown> {
    let currentValue = result;
    const events = this.scope["onEvents"].change;

    for (const event of events) {
      const updated = await event(
        "resolve",
        this.requestor,
        currentValue,
        this.scope
      );

      if (updated !== undefined && updated.executor === this.requestor) {
        currentValue = updated.value;
      }
    }

    return currentValue;
  }

  private enhanceResolutionError(error: unknown): {
    enhancedError: ExecutorResolutionError;
    errorContext: ErrorContext;
    originalError: unknown;
  } {
    if (
      error &&
      typeof error === "object" &&
      "context" in error &&
      "code" in error &&
      error.context &&
      error.code
    ) {
      return {
        enhancedError: error as ExecutorResolutionError,
        errorContext: error.context as ErrorContext,
        originalError: error,
      };
    }

    const executorName = errors.getExecutorName(this.requestor);
    const dependencyChain = [executorName];

    const enhancedError = errors.createSystemError(
      errors.codes.INTERNAL_RESOLUTION_ERROR,
      executorName,
      dependencyChain,
      error,
      {
        errorType: error?.constructor?.name || "UnknownError",
        resolutionPhase: "post-factory",
        hasOriginalContext: false,
      }
    );

    return {
      enhancedError,
      errorContext: enhancedError.context,
      originalError: error,
    };
  }

  lookup(): undefined | Core.ResolveState<unknown> {
    this.scope["~ensureNotDisposed"]();
    const cacheEntry = this.scope["cache"].get(this.requestor);
    if (!cacheEntry) {
      return undefined;
    }
    return cacheEntry.value || undefined;
  }

  get(): unknown {
    this.scope["~ensureNotDisposed"]();
    const cacheEntry = this.scope["cache"].get(this.requestor)?.value;

    if (!cacheEntry || cacheEntry.kind === "pending") {
      throw new Error("Executor is not resolved");
    }

    if (cacheEntry.kind === "rejected") {
      throw cacheEntry.enhancedError || cacheEntry.error;
    }

    return cacheEntry.value;
  }

  release(soft: boolean = false): Promised<void> {
    return this.scope.release(this.requestor, soft);
  }

  update(updateFn: unknown | ((current: unknown) => unknown)): Promised<void> {
    return this.scope.update(this.requestor, updateFn);
  }

  set(value: unknown): Promised<void> {
    return this.scope.update(this.requestor, value);
  }

  subscribe(cb: (value: unknown) => void): Core.Cleanup {
    this.scope["~ensureNotDisposed"]();
    return this.scope.onUpdate(this.requestor, cb);
  }

  private createController(): Core.Controller {
    return {
      cleanup: (cleanup: Core.Cleanup) => {
        const state = this.scope["getOrCreateState"](this.requestor);
        const cleanups = this.scope["ensureCleanups"](state);
        cleanups.add(cleanup);
      },
      release: () => this.scope.release(this.requestor),
      reload: () =>
        this.scope.resolve(this.requestor, true).map(() => undefined),
      scope: this.scope,
    };
  }
}

function getExecutor(e: Core.UExecutor): Core.Executor<unknown> {
  if (isLazyExecutor(e) || isReactiveExecutor(e) || isStaticExecutor(e)) {
    return e.executor;
  }

  return e as Core.Executor<unknown>;
}

class BaseScope implements Core.Scope {
  protected disposed: boolean = false;
  protected cache: Map<UE, ExecutorState> = new Map();
  protected onEvents: {
    readonly change: Set<Core.ChangeCallback>;
    readonly release: Set<Core.ReleaseCallback>;
    readonly error: Set<Core.GlobalErrorCallback>;
  } = {
    change: new Set<Core.ChangeCallback>(),
    release: new Set<Core.ReleaseCallback>(),
    error: new Set<Core.GlobalErrorCallback>(),
  } as const;
  private isDisposing = false;

  private readonly CIRCULAR_CHECK_THRESHOLD = 15;

  protected extensions: Extension.Extension[] = [];
  private reversedExtensions: Extension.Extension[] = [];
  protected registry: Core.Executor<unknown>[] = [];
  protected initialValues: Core.Preset<unknown>[] = [];
  public tags: import("./tag-types").Tag.Tagged[] | undefined;

  private static readonly emptyDataStore: import("./tag-types").Tag.Store = {
    get: () => undefined,
    set: () => undefined,
  };

  constructor(options?: ScopeOption) {
    if (options?.registry) {
      this.registry = [...options.registry];
    }

    if (options?.initialValues) {
      this.initialValues = options.initialValues;
    }

    if (options?.tags) {
      this.tags = options.tags;
    }

    if (options?.extensions) {
      for (const extension of options.extensions) {
        this.useExtension(extension);
      }
    }
  }

  protected getOrCreateState(executor: UE): ExecutorState {
    let state = this.cache.get(executor);
    if (!state) {
      state = { accessor: null as any };
      this.cache.set(executor, state);
    }
    return state;
  }

  protected ensureCleanups(state: ExecutorState): Set<Core.Cleanup> {
    if (!state.cleanups) {
      state.cleanups = new Set();
    }
    return state.cleanups;
  }

  protected ensureCallbacks(state: ExecutorState): Set<OnUpdateFn> {
    if (!state.onUpdateCallbacks) {
      state.onUpdateCallbacks = new Set();
    }
    return state.onUpdateCallbacks;
  }

  protected ensureExecutors(state: ExecutorState): Set<UE> {
    if (!state.onUpdateExecutors) {
      state.onUpdateExecutors = new Set();
    }
    return state.onUpdateExecutors;
  }

  protected ensureErrors(
    state: ExecutorState
  ): Set<Core.ErrorCallback<unknown>> {
    if (!state.onErrors) {
      state.onErrors = new Set();
    }
    return state.onErrors;
  }

  protected ensureResolutionChain(state: ExecutorState): Set<UE> {
    if (!state.resolutionChain) {
      state.resolutionChain = new Set();
    }
    return state.resolutionChain;
  }

  protected "~checkCircularDependency"(
    executor: UE,
    resolvingExecutor: UE
  ): void {
    const state = this.cache.get(resolvingExecutor);
    const currentChain = state?.resolutionChain;
    if (currentChain && currentChain.has(executor)) {
      const chainArray = Array.from(currentChain);
      const dependencyChain = errors.buildDependencyChain(chainArray);

      throw errors.createDependencyError(
        errors.codes.CIRCULAR_DEPENDENCY,
        errors.getExecutorName(executor),
        dependencyChain,
        errors.getExecutorName(executor),
        undefined,
        {
          circularPath:
            dependencyChain.join(" -> ") +
            " -> " +
            errors.getExecutorName(executor),
          detectedAt: errors.getExecutorName(resolvingExecutor),
        }
      );
    }
  }

  protected "~addToResolutionChain"(executor: UE, resolvingExecutor: UE): void {
    const state = this.getOrCreateState(resolvingExecutor);
    const chain = this.ensureResolutionChain(state);
    chain.add(executor);
  }

  protected "~removeFromResolutionChain"(executor: UE): void {
    const state = this.cache.get(executor);
    if (state) {
      delete state.resolutionDepth;
      delete state.resolutionChain;
    }
  }

  protected "~propagateResolutionChain"(
    fromExecutor: UE,
    toExecutor: UE
  ): void {
    const fromState = this.cache.get(fromExecutor);
    if (fromState?.resolutionChain) {
      const toState = this.getOrCreateState(toExecutor);
      const newChain = new Set(fromState.resolutionChain);
      newChain.add(fromExecutor);
      toState.resolutionChain = newChain;
    }
  }

  protected async "~triggerCleanup"(e: UE): Promise<void> {
    const state = this.cache.get(e);
    if (state?.cleanups) {
      for (const c of Array.from(state.cleanups.values()).reverse()) {
        await c();
      }
      delete state.cleanups;
    }
  }

  protected async "~triggerUpdate"(e: UE): Promise<void> {
    const state = this.cache.get(e);
    if (!state) {
      throw new Error("Executor is not yet resolved");
    }

    if (state.onUpdateExecutors) {
      for (const t of Array.from(state.onUpdateExecutors.values())) {
        const depState = this.cache.get(t);
        if (depState?.cleanups) {
          this["~triggerCleanup"](t);
        }

        await depState!.accessor.resolve(true);

        if (depState!.onUpdateExecutors || depState!.onUpdateCallbacks) {
          await this["~triggerUpdate"](t);
        }
      }
    }

    if (state.onUpdateCallbacks) {
      for (const cb of Array.from(state.onUpdateCallbacks.values())) {
        await cb(state.accessor);
      }
    }
  }

  protected async "~triggerError"(
    error:
      | ExecutorResolutionError
      | FactoryExecutionError
      | DependencyResolutionError,
    executor: UE
  ): Promise<void> {
    const state = this.cache.get(executor);
    if (state?.onErrors) {
      for (const callback of Array.from(state.onErrors.values())) {
        try {
          await callback(error, executor, this);
        } catch (callbackError) {
          console.error("Error in error callback:", callbackError);
        }
      }
    }

    for (const callback of Array.from(this.onEvents.error.values())) {
      try {
        await callback(error, executor, this);
      } catch (callbackError) {
        console.error("Error in global error callback:", callbackError);
      }
    }

    for (const extension of this.extensions) {
      if (extension.onError) {
        try {
          extension.onError(error, this);
        } catch (extensionError) {
          console.error("Error in extension error handler:", extensionError);
        }
      }
    }
  }

  protected async "~resolveExecutor"(
    ie: Core.UExecutor,
    ref: UE
  ): Promise<unknown> {
    const e = getExecutor(ie);

    if (e === ref) {
      const executorName = errors.getExecutorName(e);
      throw errors.createDependencyError(
        errors.codes.CIRCULAR_DEPENDENCY,
        executorName,
        [executorName],
        executorName,
        undefined,
        {
          circularPath: `${executorName} -> ${executorName}`,
          detectedAt: executorName,
        }
      );
    }

    const refState = this.cache.get(ref);
    const currentDepth = (refState?.resolutionDepth ?? 0) + 1;

    const state = this.getOrCreateState(e);
    state.resolutionDepth = currentDepth;

    if (currentDepth > this.CIRCULAR_CHECK_THRESHOLD) {
      this["~checkCircularDependency"](e, ref);
      this["~propagateResolutionChain"](ref, e);
    }

    const a = this["~makeAccessor"](e);

    if (isLazyExecutor(ie)) {
      return a;
    }

    if (isReactiveExecutor(ie)) {
      const parentState = this.getOrCreateState(ie.executor);
      const executors = this.ensureExecutors(parentState);
      executors.add(ref);
    }

    await a.resolve(false);
    if (isStaticExecutor(ie)) {
      return a;
    }

    return a.get();
  }

  protected async "~resolveDependencies"(
    ie:
      | undefined
      | Core.UExecutor
      | Core.UExecutor[]
      | Record<string, Core.UExecutor>,
    ref: UE
  ): Promise<undefined | unknown | unknown[] | Record<string, unknown>> {
    if (ie === undefined) {
      return undefined;
    }

    if (isExecutor(ie)) {
      return this["~resolveExecutor"](ie, ref);
    }

    if (Array.isArray(ie)) {
      return await Promise.all(
        ie.map((item) => this["~resolveDependencies"](item, ref))
      );
    }

    const keys = Object.keys(ie);
    const promises = keys.map((k) => this["~resolveDependencies"](ie[k], ref));
    const values = await Promise.all(promises);

    const r: Record<string, unknown> = Object.create(null);
    keys.forEach((k, i) => {
      r[k] = values[i];
    });

    return r;
  }

  protected "~ensureNotDisposed"(): void {
    if (this.disposed) {
      throw new Error("Scope is disposed");
    }
  }

  private wrapWithExtensions<T>(
    baseExecutor: () => Promised<T>,
    operation: Extension.Operation
  ): () => Promised<T> {
    let executor = baseExecutor;
    for (const extension of this.reversedExtensions) {
      if (extension.wrap) {
        const current = executor;
        executor = () => {
          const result = extension.wrap!<T>(this, current, operation);
          return result instanceof Promised ? result : Promised.create(result);
        };
      }
    }
    return executor;
  }

  protected "~makeAccessor"(e: Core.UExecutor): Core.Accessor<unknown> {
    let requestor =
      isLazyExecutor(e) || isReactiveExecutor(e) || isStaticExecutor(e)
        ? e.executor
        : (e as UE);

    const cachedAccessor = this.cache.get(requestor);
    if (cachedAccessor && cachedAccessor.accessor) {
      return cachedAccessor.accessor;
    }

    const accessor = new AccessorImpl(this, requestor, e.tags);
    return accessor;
  }

  accessor<T>(executor: Core.Executor<T>): Core.Accessor<T> {
    this["~ensureNotDisposed"]();
    return this["~makeAccessor"](executor) as Core.Accessor<T>;
  }

  entries(): Array<[UE, Core.Accessor<unknown>]> {
    return Array.from(this.cache.entries()).map(([executor, entry]) => {
      return [executor, entry.accessor];
    });
  }

  registeredExecutors(): Core.Executor<unknown>[] {
    this["~ensureNotDisposed"]();
    return [...this.registry];
  }

  resolve<T>(executor: Core.Executor<T>, force: boolean = false): Promised<T> {
    this["~ensureNotDisposed"]();

    const coreResolve = (): Promised<T> => {
      const accessor = this["~makeAccessor"](executor);
      return accessor.resolve(force).map(() => accessor.get() as T);
    };

    const resolver = this.wrapWithExtensions(coreResolve, {
      kind: "resolve",
      executor,
      scope: this,
      operation: "resolve",
    });

    return resolver();
  }

  resolveAccessor<T>(
    executor: Core.Executor<T>,
    force: boolean = false
  ): Promised<Core.Accessor<T>> {
    this["~ensureNotDisposed"]();
    const accessor = this["~makeAccessor"](executor);
    return accessor.resolve(force).map(() => accessor as Core.Accessor<T>);
  }

  run<T, D extends Core.DependencyLike>(
    dependencies: D,
    callback: (deps: Core.InferOutput<D>) => T | Promise<T>
  ): Promised<T>;
  run<T, D extends Core.DependencyLike, Args extends readonly unknown[]>(
    dependencies: D,
    callback: (deps: Core.InferOutput<D>, ...args: Args) => T | Promise<T>,
    args: Args
  ): Promised<T>;
  run<T, D extends Core.DependencyLike, Args extends readonly unknown[]>(
    dependencies: D,
    callback: (deps: Core.InferOutput<D>, ...args: Args) => T | Promise<T>,
    args?: Args
  ): Promised<T> {
    this["~ensureNotDisposed"]();

    const dummyExecutor = {
      [executorSymbol]: "main" as const,
      factory: undefined,
      dependencies,
      tags: {},
    } as unknown as UE;

    return Promised.create(
      (async () => {
        const deps = dependencies as
          | Core.UExecutor
          | Core.UExecutor[]
          | Record<string, Core.UExecutor>
          | undefined;

        const resolvedDeps = await this["~resolveDependencies"](
          deps,
          dummyExecutor
        );

        if (args !== undefined && args.length > 0) {
          return await callback(resolvedDeps as Core.InferOutput<D>, ...args);
        }
        return await callback(
          resolvedDeps as Core.InferOutput<D>,
          ...([] as unknown as Args)
        );
      })()
    );
  }

  update<T>(e: Core.Executor<T>, u: T | ((current: T) => T)): Promised<void> {
    if (this.isDisposing) {
      return Promised.create(Promise.resolve());
    }

    this["~ensureNotDisposed"]();

    const state = this.getOrCreateState(e);
    const previousQueue = state.updateQueue || Promise.resolve();

    const coreUpdate = (): Promised<void> => {
      return Promised.create(
        (async () => {
          await previousQueue;

          this["~triggerCleanup"](e);
          const accessor = this["~makeAccessor"](e);

          let value: T | undefined;

          if (typeof u === "function") {
            const fn = u as (current: T) => T;
            value = fn(accessor.get() as T);
          } else {
            value = u;
          }

          const events = this.onEvents.change;
          for (const event of events) {
            const updated = await event("update", e, value, this);
            if (updated !== undefined && e === updated.executor) {
              value = updated.value as T;
            }
          }

          const currentState = this.getOrCreateState(e);
          currentState.accessor = accessor;
          currentState.value = {
            kind: "resolved",
            value,
            promised: Promised.create(Promise.resolve(value)),
          };

          await this["~triggerUpdate"](e);
        })()
      );
    };

    const baseUpdater = (): Promised<T> => {
      return coreUpdate().map(() => this.accessor(e).get() as T);
    };

    const updater = this.wrapWithExtensions(baseUpdater, {
      kind: "resolve",
      operation: "update",
      executor: e,
      scope: this,
    });

    const updatePromise = updater().map(() => undefined);
    state.updateQueue = updatePromise.toPromise();

    return updatePromise;
  }

  set<T>(e: Core.Executor<T>, value: T): Promised<void> {
    return this.update(e, value);
  }

  release(e: Core.Executor<unknown>, s: boolean = false): Promised<void> {
    this["~ensureNotDisposed"]();

    const coreRelease = async (): Promise<void> => {
      const state = this.cache.get(e);
      if (!state && !s) {
        throw new Error("Executor is not yet resolved");
      }

      await this["~triggerCleanup"](e);
      const events = this.onEvents.release;
      for (const event of events) {
        await event("release", e, this);
      }

      if (state?.onUpdateExecutors) {
        for (const t of Array.from(state.onUpdateExecutors.values())) {
          await this.release(t, true);
        }
      }

      this.cache.delete(e);
    };

    return Promised.create(coreRelease());
  }

  dispose(): Promised<void> {
    this["~ensureNotDisposed"]();
    this.isDisposing = true;

    return Promised.create(
      (async () => {
        const extensionDisposeEvents = this.extensions.map(
          (ext) => ext.dispose?.(this) ?? Promise.resolve()
        );
        await Promise.all(extensionDisposeEvents);

        const currents = this.cache.keys();
        for (const current of currents) {
          await this.release(current, true);
        }

        this.disposed = true;
        this.cache.clear();
        this.onEvents.change.clear();
        this.onEvents.release.clear();
        this.onEvents.error.clear();
      })()
    );
  }

  onUpdate<T>(
    e: Core.Executor<T>,
    cb: (a: Core.Accessor<T>) => void | Promise<void>
  ): Core.Cleanup {
    this["~ensureNotDisposed"]();
    if (this.isDisposing) {
      throw new Error("Cannot register update callback on a disposing scope");
    }

    const state = this.getOrCreateState(e as UE);
    const callbacks = this.ensureCallbacks(state);
    callbacks.add(cb as OnUpdateFn);

    return () => {
      this["~ensureNotDisposed"]();

      const state = this.cache.get(e as UE);
      if (state?.onUpdateCallbacks) {
        state.onUpdateCallbacks.delete(cb as OnUpdateFn);
        if (state.onUpdateCallbacks.size === 0) {
          delete state.onUpdateCallbacks;
        }
      }
    };
  }

  onChange(callback: Core.ChangeCallback): Core.Cleanup {
    this["~ensureNotDisposed"]();
    if (this.isDisposing) {
      throw new Error("Cannot register update callback on a disposing scope");
    }

    this.onEvents["change"].add(callback);
    return () => {
      this["~ensureNotDisposed"]();
      this.onEvents["change"].delete(callback);
    };
  }

  onRelease(cb: Core.ReleaseCallback): Core.Cleanup {
    this["~ensureNotDisposed"]();
    if (this.isDisposing) {
      throw new Error("Cannot register update callback on a disposing scope");
    }

    this.onEvents["release"].add(cb);
    return () => {
      this["~ensureNotDisposed"]();
      this.onEvents["release"].delete(cb);
    };
  }

  onError<T>(
    executor: Core.Executor<T>,
    callback: Core.ErrorCallback<T>
  ): Core.Cleanup;
  onError(callback: Core.GlobalErrorCallback): Core.Cleanup;
  onError<T>(
    executorOrCallback: Core.Executor<T> | Core.GlobalErrorCallback,
    callback?: Core.ErrorCallback<T>
  ): Core.Cleanup {
    this["~ensureNotDisposed"]();
    if (this.isDisposing) {
      throw new Error("Cannot register error callback on a disposing scope");
    }

    if (typeof executorOrCallback === "function") {
      this.onEvents["error"].add(executorOrCallback);
      return () => {
        this["~ensureNotDisposed"]();
        this.onEvents["error"].delete(executorOrCallback);
      };
    }

    if (callback) {
      const executor = executorOrCallback;
      const state = this.getOrCreateState(executor as UE);
      const errorCallbacks = this.ensureErrors(state);
      errorCallbacks.add(callback as Core.ErrorCallback<unknown>);

      return () => {
        this["~ensureNotDisposed"]();
        const state = this.cache.get(executor as UE);
        if (state?.onErrors) {
          state.onErrors.delete(callback as Core.ErrorCallback<unknown>);
          if (state.onErrors.size === 0) {
            delete state.onErrors;
          }
        }
      };
    }

    throw new Error("Invalid arguments for onError");
  }

  useExtension(extension: Extension.Extension): Core.Cleanup {
    this["~ensureNotDisposed"]();
    if (this.isDisposing) {
      throw new Error("Cannot register extension on a disposing scope");
    }

    this.extensions.push(extension);
    this.reversedExtensions.unshift(extension);
    extension.init?.(this);

    return () => {
      this["~ensureNotDisposed"]();
      const idx = this.extensions.indexOf(extension);
      if (idx !== -1) {
        this.extensions.splice(idx, 1);
        this.reversedExtensions.splice(
          this.reversedExtensions.length - 1 - idx,
          1
        );
      }
    };
  }

  use(extension: Extension.Extension): Core.Cleanup {
    return this.useExtension(extension);
  }

  exec<S, I = undefined>(
    flow: Core.Executor<Flow.Handler<S, I>>,
    input?: I,
    options?: {
<<<<<<< HEAD
      extensions?: Extension.Extension[];
      initialContext?: Array<
        [
          (
            | import("./tag-types").Tag.Tag<any, false>
            | import("./tag-types").Tag.Tag<any, true>
          ),
          any
        ]
      >;
      presets?: Core.Preset<unknown>[];
      tags?: import("./tag-types").Tag.Tagged[];
=======
      tags?: Tag.Tagged[];
>>>>>>> 1e2bf9ab
      details?: false;
    }
  ): Promised<S>;

  exec<S, I = undefined>(
    flow: Core.Executor<Flow.Handler<S, I>>,
    input: I | undefined,
    options: {
<<<<<<< HEAD
      extensions?: Extension.Extension[];
      initialContext?: Array<
        [
          (
            | import("./tag-types").Tag.Tag<any, false>
            | import("./tag-types").Tag.Tag<any, true>
          ),
          any
        ]
      >;
      presets?: Core.Preset<unknown>[];
      tags?: import("./tag-types").Tag.Tagged[];
=======
      tags?: Tag.Tagged[];
>>>>>>> 1e2bf9ab
      details: true;
    }
  ): Promised<Flow.ExecutionDetails<S>>;

  exec<S, I = undefined>(
    flow: Core.Executor<Flow.Handler<S, I>>,
    input?: I,
    options?: {
<<<<<<< HEAD
      extensions?: Extension.Extension[];
      initialContext?: Array<
        [
          (
            | import("./tag-types").Tag.Tag<any, false>
            | import("./tag-types").Tag.Tag<any, true>
          ),
          any
        ]
      >;
      presets?: Core.Preset<unknown>[];
      tags?: import("./tag-types").Tag.Tagged[];
=======
      tags?: Tag.Tagged[];
>>>>>>> 1e2bf9ab
      details?: boolean;
    }
  ): Promised<S> | Promised<Flow.ExecutionDetails<S>> {
    this["~ensureNotDisposed"]();

    if (options?.details === true) {
      const result = this["~executeFlow"](flow, input as I, options.tags);
      return Promised.create(
        result.then(async (r) => {
          const ctx = await result.ctx();
          if (!ctx) {
            throw new Error("Execution context not available");
          }
          return { success: true as const, result: r, ctx };
        }).catch(async (error) => {
          const ctx = await result.ctx();
          if (!ctx) {
            throw new Error("Execution context not available");
          }
          return { success: false as const, error, ctx };
        })
      );
    }

    return this["~executeFlow"](flow, input as I, options?.tags);
  }

  private "~executeFlow"<S, I>(
    flow: Core.Executor<Flow.Handler<S, I>>,
    input: I,
    executionTags?: Tag.Tagged[]
  ): Promised<S> {
    let resolveSnapshot!: (snapshot: Flow.ExecutionData | undefined) => void;
    const snapshotPromise = new Promise<Flow.ExecutionData | undefined>(
      (resolve) => {
        resolveSnapshot = resolve;
      }
    );

    const promise = (async () => {
      const context = new FlowContext(this, this.extensions, executionTags);

      try {
        const executeCore = (): Promised<S> => {
          return this.resolve(flow).map(async (handler) => {
            const definition = flowDefinitionMeta.find(flow);
            if (!definition) {
              throw new Error("Flow definition not found in executor metadata");
            }
            const validated = validate(definition.input, input);

            context.initializeExecutionContext(definition.name, false);

            const result = await handler(context, validated);

            validate(definition.output, result);

            return result;
          });
        };

        const definition = flowDefinitionMeta.find(flow);
        if (!definition) {
          throw new Error("Flow definition not found in executor metadata");
        }

        const executor = wrapWithExtensions(
          this.extensions,
          executeCore,
          this,
          {
            kind: "execute",
            flow,
            definition,
            input,
            flowName: definition.name || context.find(flowMeta.flowName),
            depth: context.get(flowMeta.depth),
            isParallel: context.get(flowMeta.isParallel),
            parentFlowName: context.find(flowMeta.parentFlowName),
          }
        );

        const result = await executor();
        resolveSnapshot(context.createSnapshot());
        return result;
      } catch (error) {
        resolveSnapshot(context.createSnapshot());
        throw error;
      }
    })();

    return Promised.create(promise, snapshotPromise);
  }
}

export type ScopeOption = {
  initialValues?: Core.Preset<unknown>[];
  registry?: Core.Executor<unknown>[];
  extensions?: Extension.Extension[];
  tags?: import("./tag-types").Tag.Tagged[];
};

export function createScope(): Core.Scope;
export function createScope(opt: ScopeOption): Core.Scope;
export function createScope(...presets: Core.Preset<unknown>[]): Core.Scope;

export function createScope(
  ...opt: [ScopeOption | undefined] | Core.Preset<unknown>[]
): Core.Scope {
  if (opt.at(0) === undefined) {
    return new BaseScope();
  }

  if (opt.length === 1 && !isPreset(opt[0])) {
    return new BaseScope(opt[0]);
  }

  return new BaseScope({
    initialValues: opt as Core.Preset<unknown>[],
  });
}<|MERGE_RESOLUTION|>--- conflicted
+++ resolved
@@ -1085,22 +1085,7 @@
     flow: Core.Executor<Flow.Handler<S, I>>,
     input?: I,
     options?: {
-<<<<<<< HEAD
-      extensions?: Extension.Extension[];
-      initialContext?: Array<
-        [
-          (
-            | import("./tag-types").Tag.Tag<any, false>
-            | import("./tag-types").Tag.Tag<any, true>
-          ),
-          any
-        ]
-      >;
-      presets?: Core.Preset<unknown>[];
-      tags?: import("./tag-types").Tag.Tagged[];
-=======
       tags?: Tag.Tagged[];
->>>>>>> 1e2bf9ab
       details?: false;
     }
   ): Promised<S>;
@@ -1109,22 +1094,7 @@
     flow: Core.Executor<Flow.Handler<S, I>>,
     input: I | undefined,
     options: {
-<<<<<<< HEAD
-      extensions?: Extension.Extension[];
-      initialContext?: Array<
-        [
-          (
-            | import("./tag-types").Tag.Tag<any, false>
-            | import("./tag-types").Tag.Tag<any, true>
-          ),
-          any
-        ]
-      >;
-      presets?: Core.Preset<unknown>[];
-      tags?: import("./tag-types").Tag.Tagged[];
-=======
       tags?: Tag.Tagged[];
->>>>>>> 1e2bf9ab
       details: true;
     }
   ): Promised<Flow.ExecutionDetails<S>>;
@@ -1133,22 +1103,7 @@
     flow: Core.Executor<Flow.Handler<S, I>>,
     input?: I,
     options?: {
-<<<<<<< HEAD
-      extensions?: Extension.Extension[];
-      initialContext?: Array<
-        [
-          (
-            | import("./tag-types").Tag.Tag<any, false>
-            | import("./tag-types").Tag.Tag<any, true>
-          ),
-          any
-        ]
-      >;
-      presets?: Core.Preset<unknown>[];
-      tags?: import("./tag-types").Tag.Tagged[];
-=======
       tags?: Tag.Tagged[];
->>>>>>> 1e2bf9ab
       details?: boolean;
     }
   ): Promised<S> | Promised<Flow.ExecutionDetails<S>> {
